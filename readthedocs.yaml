--- conflicted
+++ resolved
@@ -3,14 +3,6 @@
 # Build documentation in the docs/ directory with Sphinx
 sphinx:
   configuration: docs/conf.py
-
-<<<<<<< HEAD
-# Optionally specify the Python version used by Read the Docs
-python:
-  version: 3.8
-  install:
-    - requirements: docs/requirements.txt
-=======
 
 # Specify the OS and Python version used by Read the Docs
 build:
@@ -23,5 +15,4 @@
 # python:
 #   version: 3.10
 #   install:
-#     - requirements: docs/requirements.txt
->>>>>>> 480086f8
+#     - requirements: docs/requirements.txt